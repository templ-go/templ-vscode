{
  "$schema": "https://raw.githubusercontent.com/martinring/tmlanguage/master/tmlanguage.json",
  "name": "templ",
  "scopeName": "source.templ",
  "patterns": [
    {
      "include": "#script-template"
    },
    {
      "include": "#css-template"
    },
    {
      "include": "#html-template"
    },
    {
      "include": "source.go"
    }
  ],
  "repository": {
    "script-template": {
      "begin": "^(script) (.+? {)",
      "end": "(^}$)",
      "beginCaptures": {
        "1": {
          "patterns": [
            {
              "include": "#script-template-start"
            }
          ]
        },
        "2": {
          "patterns": [
            {
              "include": "source.go"
            }
          ]
        }
      },
      "endCaptures": {
        "1": {
          "patterns": [
            {
              "include": "source.go"
            }
          ]
        }
      },
      "patterns": [
        {
          "include": "source.js"
        }
      ],
      "name": "script-template.templ"
    },
    "script-template-start": {
      "match": ".+",
      "captures": {
        "0": {
          "name": "keyword.control.go"
        }
      },
      "name": "start.script-template.templ"
    },
    "css-template": {
      "begin": "(^css .+? {)",
      "end": "(^}$)",
      "beginCaptures": {
        "1": {
          "name": "css-template-start.templ",
          "patterns": [
            {
              "include": "#css-template-start"
            }
          ]
        }
      },
      "endCaptures": {
        "1": {
          "name": "css-template-end.templ"
        }
      },
      "patterns": [
        {
          "include": "#css-property-expression"
        },
        {
          "include": "#css-property-constant"
        }
      ]
    },
    "css-template-start": {
      "match": "^(css) (.+)\\(\\) {$",
      "captures": {
        "1": {
          "name": "keyword.control.go"
        },
        "2": {
          "name": "support.function.go"
        }
      },
      "patterns": [
        {
          "include": "source.go"
        }
      ]
    },
    "css-property-constant": {
      "match": "\\s*((?:-(?:webkit|moz|o|ms|khtml)-)?(?:zoom|z-index|y|x|writing-mode|wrap|wrap-through|wrap-inside|wrap-flow|wrap-before|wrap-after|word-wrap|word-spacing|word-break|word|will-change|width|widows|white-space-collapse|white-space|white|weight|volume|voice-volume|voice-stress|voice-rate|voice-pitch-range|voice-pitch|voice-family|voice-duration|voice-balance|voice|visibility|vertical-align|vector-effect|variant|user-zoom|user-select|up|unicode-(bidi|range)|trim|translate|transition-timing-function|transition-property|transition-duration|transition-delay|transition|transform-style|transform-origin|transform-box|transform|touch-action|top-width|top-style|top-right-radius|top-left-radius|top-color|top|timing-function|text-wrap|text-underline-position|text-transform|text-spacing|text-space-trim|text-space-collapse|text-size-adjust|text-shadow|text-replace|text-rendering|text-overflow|text-outline|text-orientation|text-justify|text-indent|text-height|text-emphasis-style|text-emphasis-skip|text-emphasis-position|text-emphasis-color|text-emphasis|text-decoration-style|text-decoration-stroke|text-decoration-skip|text-decoration-line|text-decoration-fill|text-decoration-color|text-decoration|text-combine-upright|text-anchor|text-align-last|text-align-all|text-align|text|target-position|target-new|target-name|target|table-layout|tab-size|system|symbols|suffix|style-type|style-position|style-image|style|stroke-width|stroke-opacity|stroke-miterlimit|stroke-linejoin|stroke-linecap|stroke-dashoffset|stroke-dasharray|stroke|string-set|stretch|stress|stop-opacity|stop-color|stacking-strategy|stacking-shift|stacking-ruby|stacking|src|speed|speech-rate|speech|speak-punctuation|speak-numeral|speak-header|speak-as|speak|span|spacing|space-collapse|space|solid-opacity|solid-color|sizing|size-adjust|size|shape-rendering|shape-padding|shape-outside|shape-margin|shape-inside|shape-image-threshold|shadow|scroll-snap-type|scroll-snap-points-y|scroll-snap-points-x|scroll-snap-destination|scroll-snap-coordinate|scroll-behavior|scale|ry|rx|respond-to|rule-width|rule-style|rule-color|rule|ruby-span|ruby-position|ruby-overhang|ruby-merge|ruby-align|ruby|rows|rotation-point|rotation|rotate|role|right-width|right-style|right-color|right|richness|rest-before|rest-after|rest|resource|resolution|resize|reset|replace|repeat|rendering-intent|region-fragment|rate|range|radius|r|quotes|punctuation-trim|punctuation|property|profile|presentation-level|presentation|prefix|position|pointer-events|point|play-state|play-during|play-count|pitch-range|pitch|phonemes|perspective-origin|perspective|pause-before|pause-after|pause|page-policy|page-break-inside|page-break-before|page-break-after|page|padding-top|padding-right|padding-left|padding-inline-start|padding-inline-end|padding-bottom|padding-block-start|padding-block-end|padding|pad|pack|overhang|overflow-y|overflow-x|overflow-wrap|overflow-style|overflow-inline|overflow-block|overflow|outline-width|outline-style|outline-offset|outline-color|outline|orphans|origin|orientation|orient|ordinal-group|order|opacity|offset-start|offset-inline-start|offset-inline-end|offset-end|offset-block-start|offset-block-end|offset-before|offset-after|offset|object-position|object-fit|numeral|new|negative|nav-up|nav-right|nav-left|nav-index|nav-down|nav|name|move-to|motion-rotation|motion-path|motion-offset|motion|model|mix-blend-mode|min-zoom|min-width|min-inline-size|min-height|min-block-size|min|max-zoom|max-width|max-lines|max-inline-size|max-height|max-block-size|max|mask-type|mask-size|mask-repeat|mask-position|mask-origin|mask-mode|mask-image|mask-composite|mask-clip|mask-border-width|mask-border-source|mask-border-slice|mask-border-repeat|mask-border-outset|mask-border-mode|mask-border|mask|marquee-style|marquee-speed|marquee-play-count|marquee-loop|marquee-direction|marquee|marks|marker-start|marker-side|marker-mid|marker-end|marker|margin-top|margin-right|margin-left|margin-inline-start|margin-inline-end|margin-bottom|margin-block-start|margin-block-end|margin|list-style-type|list-style-position|list-style-image|list-style|list|lines|line-stacking-strategy|line-stacking-shift|line-stacking-ruby|line-stacking|line-snap|line-height|line-grid|line-break|line|lighting-color|level|letter-spacing|length|left-width|left-style|left-color|left|label|kerning|justify-self|justify-items|justify-content|justify|iteration-count|isolation|inline-size|inline-box-align|initial-value|initial-size|initial-letter-wrap|initial-letter-align|initial-letter|initial-before-align|initial-before-adjust|initial-after-align|initial-after-adjust|index|indent|increment|image-rendering|image-resolution|image-orientation|image|icon|hyphens|hyphenate-limit-zone|hyphenate-limit-lines|hyphenate-limit-last|hyphenate-limit-chars|hyphenate-character|hyphenate|height|header|hanging-punctuation|grid-template-rows|grid-template-columns|grid-template-areas|grid-template|grid-row-start|grid-row-gap|grid-row-end|grid-row|grid-rows|grid-gap|grid-column-start|grid-column-gap|grid-column-end|grid-column|grid-columns|grid-auto-rows|grid-auto-flow|grid-auto-columns|grid-area|grid|glyph-orientation-vertical|glyph-orientation-horizontal|gap|font-weight|font-variant-position|font-variant-numeric|font-variant-ligatures|font-variant-east-asian|font-variant-caps|font-variant-alternates|font-variant|font-synthesis|font-style|font-stretch|font-size-adjust|font-size|font-language-override|font-kerning|font-feature-settings|font-family|font|flow-into|flow-from|flow|flood-opacity|flood-color|float-offset|float|flex-wrap|flex-shrink|flex-grow|flex-group|flex-flow|flex-direction|flex-basis|flex|fit-position|fit|filter|fill-rule|fill-opacity|fill|family|fallback|enable-background|empty-cells|emphasis|elevation|duration|drop-initial-value|drop-initial-size|drop-initial-before-align|drop-initial-before-adjust|drop-initial-after-align|drop-initial-after-adjust|drop|down|dominant-baseline|display-role|display-model|display|direction|delay|decoration-break|decoration|cy|cx|cursor|cue-before|cue-after|cue|crop|counter-set|counter-reset|counter-increment|counter|count|corner-shape|corners|continue|content|contain|columns|column-width|column-span|column-rule-width|column-rule-style|column-rule-color|column-rule|column-gap|column-fill|column-count|column-break-before|column-break-after|column|color-rendering|color-profile|color-interpolation-filters|color-interpolation|color-adjust|color|collapse|clip-rule|clip-path|clip|clear|character|caret-shape|caret-color|caret|caption-side|buffered-rendering|break-inside|break-before|break-after|break|box-suppress|box-snap|box-sizing|box-shadow|box-pack|box-orient|box-ordinal-group|box-lines|box-flex-group|box-flex|box-direction|box-decoration-break|box-align|box|bottom-width|bottom-style|bottom-right-radius|bottom-left-radius|bottom-color|bottom|border-width|border-top-width|border-top-style|border-top-right-radius|border-top-left-radius|border-top-color|border-top|border-style|border-spacing|border-right-width|border-right-style|border-right-color|border-right|border-radius|border-limit|border-length|border-left-width|border-left-style|border-left-color|border-left|border-inline-start-width|border-inline-start-style|border-inline-start-color|border-inline-start|border-inline-end-width|border-inline-end-style|border-inline-end-color|border-inline-end|border-image-width|border-image-transform|border-image-source|border-image-slice|border-image-repeat|border-image-outset|border-image|border-color|border-collapse|border-clip-top|border-clip-right|border-clip-left|border-clip-bottom|border-clip|border-bottom-width|border-bottom-style|border-bottom-right-radius|border-bottom-left-radius|border-bottom-color|border-bottom|border-block-start-width|border-block-start-style|border-block-start-color|border-block-start|border-block-end-width|border-block-end-style|border-block-end-color|border-block-end|border|bookmark-target|bookmark-level|bookmark-label|bookmark|block-size|binding|bidi|before|baseline-shift|baseline|balance|background-size|background-repeat|background-position-y|background-position-x|background-position-inline|background-position-block|background-position|background-origin|background-image|background-color|background-clip|background-blend-mode|background-attachment|background|backface-visibility|backdrop-filter|azimuth|attachment|appearance|animation-timing-function|animation-play-state|animation-name|animation-iteration-count|animation-fill-mode|animation-duration|animation-direction|animation-delay|animation|alt|all|alignment-baseline|alignment-adjust|alignment|align-last|align-self|align-items|align-content|align|after|adjust|additive-symbols)):\\s+(.*);",
      "captures": {
        "1": {
          "name": "support.type.property-name.css"
        },
        "3": {
          "name": "support.type.property-value.css"
        }
      }
    },
    "css-property-expression": {
      "begin": "\\s*((?:-(?:webkit|moz|o|ms|khtml)-)?(?:zoom|z-index|y|x|writing-mode|wrap|wrap-through|wrap-inside|wrap-flow|wrap-before|wrap-after|word-wrap|word-spacing|word-break|word|will-change|width|widows|white-space-collapse|white-space|white|weight|volume|voice-volume|voice-stress|voice-rate|voice-pitch-range|voice-pitch|voice-family|voice-duration|voice-balance|voice|visibility|vertical-align|vector-effect|variant|user-zoom|user-select|up|unicode-(bidi|range)|trim|translate|transition-timing-function|transition-property|transition-duration|transition-delay|transition|transform-style|transform-origin|transform-box|transform|touch-action|top-width|top-style|top-right-radius|top-left-radius|top-color|top|timing-function|text-wrap|text-underline-position|text-transform|text-spacing|text-space-trim|text-space-collapse|text-size-adjust|text-shadow|text-replace|text-rendering|text-overflow|text-outline|text-orientation|text-justify|text-indent|text-height|text-emphasis-style|text-emphasis-skip|text-emphasis-position|text-emphasis-color|text-emphasis|text-decoration-style|text-decoration-stroke|text-decoration-skip|text-decoration-line|text-decoration-fill|text-decoration-color|text-decoration|text-combine-upright|text-anchor|text-align-last|text-align-all|text-align|text|target-position|target-new|target-name|target|table-layout|tab-size|system|symbols|suffix|style-type|style-position|style-image|style|stroke-width|stroke-opacity|stroke-miterlimit|stroke-linejoin|stroke-linecap|stroke-dashoffset|stroke-dasharray|stroke|string-set|stretch|stress|stop-opacity|stop-color|stacking-strategy|stacking-shift|stacking-ruby|stacking|src|speed|speech-rate|speech|speak-punctuation|speak-numeral|speak-header|speak-as|speak|span|spacing|space-collapse|space|solid-opacity|solid-color|sizing|size-adjust|size|shape-rendering|shape-padding|shape-outside|shape-margin|shape-inside|shape-image-threshold|shadow|scroll-snap-type|scroll-snap-points-y|scroll-snap-points-x|scroll-snap-destination|scroll-snap-coordinate|scroll-behavior|scale|ry|rx|respond-to|rule-width|rule-style|rule-color|rule|ruby-span|ruby-position|ruby-overhang|ruby-merge|ruby-align|ruby|rows|rotation-point|rotation|rotate|role|right-width|right-style|right-color|right|richness|rest-before|rest-after|rest|resource|resolution|resize|reset|replace|repeat|rendering-intent|region-fragment|rate|range|radius|r|quotes|punctuation-trim|punctuation|property|profile|presentation-level|presentation|prefix|position|pointer-events|point|play-state|play-during|play-count|pitch-range|pitch|phonemes|perspective-origin|perspective|pause-before|pause-after|pause|page-policy|page-break-inside|page-break-before|page-break-after|page|padding-top|padding-right|padding-left|padding-inline-start|padding-inline-end|padding-bottom|padding-block-start|padding-block-end|padding|pad|pack|overhang|overflow-y|overflow-x|overflow-wrap|overflow-style|overflow-inline|overflow-block|overflow|outline-width|outline-style|outline-offset|outline-color|outline|orphans|origin|orientation|orient|ordinal-group|order|opacity|offset-start|offset-inline-start|offset-inline-end|offset-end|offset-block-start|offset-block-end|offset-before|offset-after|offset|object-position|object-fit|numeral|new|negative|nav-up|nav-right|nav-left|nav-index|nav-down|nav|name|move-to|motion-rotation|motion-path|motion-offset|motion|model|mix-blend-mode|min-zoom|min-width|min-inline-size|min-height|min-block-size|min|max-zoom|max-width|max-lines|max-inline-size|max-height|max-block-size|max|mask-type|mask-size|mask-repeat|mask-position|mask-origin|mask-mode|mask-image|mask-composite|mask-clip|mask-border-width|mask-border-source|mask-border-slice|mask-border-repeat|mask-border-outset|mask-border-mode|mask-border|mask|marquee-style|marquee-speed|marquee-play-count|marquee-loop|marquee-direction|marquee|marks|marker-start|marker-side|marker-mid|marker-end|marker|margin-top|margin-right|margin-left|margin-inline-start|margin-inline-end|margin-bottom|margin-block-start|margin-block-end|margin|list-style-type|list-style-position|list-style-image|list-style|list|lines|line-stacking-strategy|line-stacking-shift|line-stacking-ruby|line-stacking|line-snap|line-height|line-grid|line-break|line|lighting-color|level|letter-spacing|length|left-width|left-style|left-color|left|label|kerning|justify-self|justify-items|justify-content|justify|iteration-count|isolation|inline-size|inline-box-align|initial-value|initial-size|initial-letter-wrap|initial-letter-align|initial-letter|initial-before-align|initial-before-adjust|initial-after-align|initial-after-adjust|index|indent|increment|image-rendering|image-resolution|image-orientation|image|icon|hyphens|hyphenate-limit-zone|hyphenate-limit-lines|hyphenate-limit-last|hyphenate-limit-chars|hyphenate-character|hyphenate|height|header|hanging-punctuation|grid-template-rows|grid-template-columns|grid-template-areas|grid-template|grid-row-start|grid-row-gap|grid-row-end|grid-row|grid-rows|grid-gap|grid-column-start|grid-column-gap|grid-column-end|grid-column|grid-columns|grid-auto-rows|grid-auto-flow|grid-auto-columns|grid-area|grid|glyph-orientation-vertical|glyph-orientation-horizontal|gap|font-weight|font-variant-position|font-variant-numeric|font-variant-ligatures|font-variant-east-asian|font-variant-caps|font-variant-alternates|font-variant|font-synthesis|font-style|font-stretch|font-size-adjust|font-size|font-language-override|font-kerning|font-feature-settings|font-family|font|flow-into|flow-from|flow|flood-opacity|flood-color|float-offset|float|flex-wrap|flex-shrink|flex-grow|flex-group|flex-flow|flex-direction|flex-basis|flex|fit-position|fit|filter|fill-rule|fill-opacity|fill|family|fallback|enable-background|empty-cells|emphasis|elevation|duration|drop-initial-value|drop-initial-size|drop-initial-before-align|drop-initial-before-adjust|drop-initial-after-align|drop-initial-after-adjust|drop|down|dominant-baseline|display-role|display-model|display|direction|delay|decoration-break|decoration|cy|cx|cursor|cue-before|cue-after|cue|crop|counter-set|counter-reset|counter-increment|counter|count|corner-shape|corners|continue|content|contain|columns|column-width|column-span|column-rule-width|column-rule-style|column-rule-color|column-rule|column-gap|column-fill|column-count|column-break-before|column-break-after|column|color-rendering|color-profile|color-interpolation-filters|color-interpolation|color-adjust|color|collapse|clip-rule|clip-path|clip|clear|character|caret-shape|caret-color|caret|caption-side|buffered-rendering|break-inside|break-before|break-after|break|box-suppress|box-snap|box-sizing|box-shadow|box-pack|box-orient|box-ordinal-group|box-lines|box-flex-group|box-flex|box-direction|box-decoration-break|box-align|box|bottom-width|bottom-style|bottom-right-radius|bottom-left-radius|bottom-color|bottom|border-width|border-top-width|border-top-style|border-top-right-radius|border-top-left-radius|border-top-color|border-top|border-style|border-spacing|border-right-width|border-right-style|border-right-color|border-right|border-radius|border-limit|border-length|border-left-width|border-left-style|border-left-color|border-left|border-inline-start-width|border-inline-start-style|border-inline-start-color|border-inline-start|border-inline-end-width|border-inline-end-style|border-inline-end-color|border-inline-end|border-image-width|border-image-transform|border-image-source|border-image-slice|border-image-repeat|border-image-outset|border-image|border-color|border-collapse|border-clip-top|border-clip-right|border-clip-left|border-clip-bottom|border-clip|border-bottom-width|border-bottom-style|border-bottom-right-radius|border-bottom-left-radius|border-bottom-color|border-bottom|border-block-start-width|border-block-start-style|border-block-start-color|border-block-start|border-block-end-width|border-block-end-style|border-block-end-color|border-block-end|border|bookmark-target|bookmark-level|bookmark-label|bookmark|block-size|binding|bidi|before|baseline-shift|baseline|balance|background-size|background-repeat|background-position-y|background-position-x|background-position-inline|background-position-block|background-position|background-origin|background-image|background-color|background-clip|background-blend-mode|background-attachment|background|backface-visibility|backdrop-filter|azimuth|attachment|appearance|animation-timing-function|animation-play-state|animation-name|animation-iteration-count|animation-fill-mode|animation-duration|animation-direction|animation-delay|animation|alt|all|alignment-baseline|alignment-adjust|alignment|align-last|align-self|align-items|align-content|align|after|adjust|additive-symbols)):\\s+{",
      "beginCaptures": {
        "1": {
          "name": "support.type.property-name.css"
        }
      },
      "end": "}",
      "patterns": [
        {
          "include": "source.go"
        }
      ]
    },
    "html-template": {
      "begin": "^(templ .+?{)$",
      "end": "^}$",
      "beginCaptures": {
        "1": {
          "patterns": [
            {
              "include": "#html-template-start"
            }
          ]
        }
      },
      "patterns": [
        {
          "include": "#template-node"
        }
      ],
      "name": "html-template.templ"
    },
    "html-template-start": {
      "begin": "^(templ) ",
      "beginCaptures": {
        "1": {
          "name": "keyword.control.go"
        }
      },
      "end": "{$",
      "patterns": [
        {
          "include": "source.go"
        },
        {
          "include": "#template-node"
        }
      ],
      "captures": {
        "0": {
          "name": "start.html-template.templ"
        }
      }
    },
    "template-node": {
      "patterns": [
        {
          "include": "#string-expression"
        },
        {
          "include": "#call-expression"
        },
        {
          "include": "#import-expression"
        },
        {
          "include": "#element"
        },
        {
          "include": "#html-comment"
        },
        {
          "include": "#go-comment-block"
        },
        {
          "include": "#go-comment-double-slash"
        },
        {
          "include": "#sgml"
        },
        {
          "include": "#block-element"
        },
        {
          "include": "#inline-element"
        },
        {
          "include": "#close-element"
        },
        {
          "include": "#else-if-expression"
        },
        {
          "include": "#if-expression"
        },
        {
          "include": "#else-expression"
        },
        {
          "include": "#for-expression"
        },
        {
          "include": "#switch-expression"
        }
      ]
    },
    "string-expression": {
      "begin": "{\\s+",
      "beginCaptures": {
        "0": {
          "name": "start.string-expression.templ"
        }
      },
      "end": "}",
      "endCaptures": {
        "0": {
          "name": "end.string-expression.templ"
        }
      },
      "patterns": [
        {
          "include": "source.go"
        }
      ],
      "name": "expression.html-template.templ"
    },
    "if-expression": {
      "name": "if.html-template.templ",
      "begin": "^\\s*(if)\\s",
      "beginCaptures": {
        "1": {
          "name": "keyword.control.go"
        }
      },
      "end": "(?<=\\s*})",
      "patterns": [
        {
          "name": "expression.if.html-template.templ",
          "begin": "(?<=if\\s)",
          "end": "({)$",
          "endCaptures": {
            "1": {
              "name": "punctuation.definition.begin.bracket.curly.go"
            }
          },
          "patterns": [
            {
              "include": "source.go"
            }
          ]
        },
        {
          "name": "block.if.html-template.templ",
          "begin": "(?<={)$",
          "end": "^\\s*(})",
          "endCaptures": {
            "1": {
              "name": "punctuation.definition.end.bracket.curly.go"
            }
          },
          "patterns": [
            {
              "include": "#template-node"
            }
          ]
        }
      ]
    },
    "else-expression": {
      "begin": "\\s+else\\s+{\\s*$",
      "end": "^\\s*}$",
      "captures": {
        "0": {
          "name": "meta.embedded.block.go",
          "patterns": [
            {
              "include": "source.go"
            }
          ]
        }
      },
      "patterns": [
        {
          "include": "#template-node"
        }
      ],
      "name": "else.html-template.templ"
    },
    "else-if-expression": {
      "name": "else-if.html-template.templ",
      "begin": "\\s(else if)\\s",
      "beginCaptures": {
        "1": {
          "name": "keyword.control.go"
        }
      },
      "end": "(?<=\\s*})",
      "patterns": [
        {
          "name": "expression.else-if.html-template.templ",
          "begin": "(?<=if\\s)",
          "end": "({)$",
          "endCaptures": {
            "1": {
              "name": "punctuation.definition.begin.bracket.curly.go"
            }
          },
          "patterns": [
            {
              "include": "source.go"
            }
          ]
        },
        {
          "name": "block.else-if.html-template.templ",
          "begin": "(?<={)$",
          "end": "^\\s*(})",
          "endCaptures": {
            "1": {
              "name": "punctuation.definition.end.bracket.curly.go"
            }
          },
          "patterns": [
            {
              "include": "#template-node"
            }
          ]
        }
      ]
    },
    "for-expression": {
      "begin": "^\\s*for .+{",
      "end": "\\s*}\\s*\n",
      "captures": {
        "0": {
          "name": "meta.embedded.block.go",
          "patterns": [
            {
              "include": "source.go"
            }
          ]
        }
      },
      "patterns": [
        {
          "include": "#template-node"
        }
      ],
      "name": "for.html-template.templ"
    },
    "switch-expression": {
      "begin": "^\\s*switch .+?{$",
      "end": "^\\s*}$",
      "captures": {
        "0": {
          "name": "meta.embedded.block.go",
          "patterns": [
            {
              "include": "source.go"
            }
          ]
        }
      },
      "patterns": [
        {
          "include": "#template-node"
        },
        {
          "include": "#case-expression"
        },
        {
          "include": "#default-expression"
        }
      ],
      "name": "switch.html-template.templ"
    },
    "case-expression": {
      "begin": "^\\s*case .+?:$",
      "end": "(^\\s*case .+?:$)|(^\\s*default:$)|(\\s*$)",
      "captures": {
        "0": {
          "name": "case.switch.html-template.templ",
          "patterns": [
            {
              "include": "source.go"
            }
          ]
        }
      },
      "patterns": [
        {
          "include": "#template-node"
        }
      ]
    },
    "default-expression": {
      "begin": "^\\s*default:$",
      "end": "(^\\s*case .+?:$)|(^\\s*default:$)|(\\s*$)",
      "captures": {
        "0": {
          "name": "default.switch.html-template.templ",
          "patterns": [
            {
              "include": "source.go"
            }
          ]
        }
      },
      "patterns": [
        {
          "include": "#template-node"
        }
      ]
    },
<<<<<<< HEAD
    "empty-import-expression": {
      "match": "@(?:[A-z_][A-z_0-9]*\\.)?[A-z_][A-z_0-9]*\\(.*\\)\\s*$",
      "captures": {
        "0": {
          "patterns": [
            {
              "include": "#import-expression-start"
            }
          ]
        }
      }
    },
=======
>>>>>>> 852d924d
    "import-expression": {
      "patterns": [
        {
          "name": "import-expression.templ",
          "begin": "(@)((?:[A-z_][A-z_0-9]*\\.)?[A-z_][A-z_0-9]*\\()",
          "beginCaptures": {
            "1": {
              "name": "keyword.control.go"
            },
            "2": {
              "patterns": [
                {
                  "include": "source.go"
                }
              ]
            }
          },
          "end": "(?<=\\))$|(?<=})$",
          "patterns": [
            {
              "name": "params.import-expression.templ",
              "begin": "(?<=\\()",
              "end": "(\\))",
              "endCaptures": {
                "1": {
                  "name": "punctuation.definition.end.bracket.round.go"
                }
              },
              "patterns": [
                {
                  "include": "source.go"
                }
              ]
            },
            {
              "name": "children.import-expression.templ",
              "begin": "(?<=\\))\\s({)$",
              "beginCaptures": {
                "1": {
                  "name": "punctuation.brace.open"
                }
              },
              "end": "^\\s*(})$",
              "endCaptures": {
                "1": {
                  "name": "punctuation.brace.close"
                }
              },
              "patterns": [
                {
                  "include": "#template-node"
                }
              ]
            }
          ]
        }
      ]
    },
    "call-expression": {
      "begin": "({\\!)\\s+",
      "beginCaptures": {
        "0": {
          "name": "start.call-expression.templ"
        },
        "1": {
          "name": "punctuation.brace.open"
        }
      },
      "end": "(})",
      "endCaptures": {
        "0": {
          "name": "end.call-expression.templ"
        },
        "1": {
          "name": "punctuation.brace.close"
        }
      },
      "patterns": [
        {
          "include": "source.go"
        }
      ],
      "name": "call-expression.templ"
    },
    "element": {
      "begin": "(<)([a-zA-Z0-9:\\-]++)(?=[^>]*></\\2>)",
      "beginCaptures": {
        "1": {
          "name": "punctuation.definition.tag.html"
        },
        "2": {
          "name": "entity.name.tag.html"
        }
      },
      "end": "(>(<)/)(\\2)(>)",
      "endCaptures": {
        "1": {
          "name": "punctuation.definition.tag.html"
        },
        "2": {
          "name": "meta.scope.between-tag-pair.html"
        },
        "3": {
          "name": "entity.name.tag.html"
        },
        "4": {
          "name": "punctuation.definition.tag.html"
        }
      },
      "name": "meta.tag.any.html",
      "patterns": [
        {
          "include": "#tag-stuff"
        }
      ]
    },
    "go-comment-block": {
      "name": "comment.block.go",
      "begin": "(\\/\\*)",
      "beginCaptures": {
        "1": {
          "name": "punctuation.definition.comment.go"
        }
      },
      "end": "(\\*\\/)",
      "endCaptures": {
        "1": {
          "name": "punctuation.definition.comment.go"
        }
      }
    },
    "go-comment-double-slash": {
      "name": "comment.line.double-slash.go",
      "begin": "(\\/\\/)",
      "beginCaptures": {
        "1": {
          "name": "punctuation.definition.comment.go"
        }
      },
      "end": "(?:\\n|$)"
    },
    "html-comment": {
      "begin": "<!--",
      "end": "-->",
      "beginCaptures": {
        "0": {
          "name": "punctuation.definition.comment.html"
        }
      },
      "endCaptures": {
        "0": {
          "name": "punctuation.definition.comment.html"
        }
      },
      "name": "comment.block.html"
    },
    "sgml": {
      "begin": "<!",
      "captures": {
        "0": {
          "name": "punctuation.definition.tag.html"
        }
      },
      "end": ">",
      "name": "meta.tag.sgml.html",
      "patterns": [
        {
          "begin": "(?i:DOCTYPE)",
          "captures": {
            "1": {
              "name": "entity.name.tag.doctype.html"
            }
          },
          "end": "(?=>)",
          "name": "meta.tag.sgml.doctype.html",
          "patterns": [
            {
              "match": "\"[^\">]*\"",
              "name": "string.quoted.double.doctype.identifiers-and-DTDs.html"
            }
          ]
        },
        {
          "begin": "\\[CDATA\\[",
          "end": "]](?=>)",
          "name": "constant.other.inline-data.html"
        },
        {
          "match": "(\\s*)(?!--|>)\\S(\\s*)",
          "name": "invalid.illegal.bad-comments-or-CDATA.html"
        }
      ]
    },
    "block-element": {
      "begin": "(</?)((?i:address|blockquote|dd|div|section|article|aside|header|footer|nav|menu|dl|dt|fieldset|form|frame|frameset|h1|h2|h3|h4|h5|h6|iframe|noframes|object|ol|p|ul|applet|center|dir|hr|pre)(?=\\s|\\\\|>))",
      "beginCaptures": {
        "1": {
          "name": "punctuation.definition.tag.begin.html"
        },
        "2": {
          "name": "entity.name.tag.block.any.html"
        }
      },
      "end": "(>)",
      "endCaptures": {
        "1": {
          "name": "punctuation.definition.tag.end.html"
        }
      },
      "name": "meta.tag.block.any.html",
      "patterns": [
        {
          "include": "#tag-stuff"
        }
      ]
    },
    "inline-element": {
      "begin": "(</?)((?i:a|abbr|acronym|area|b|base|basefont|bdo|big|br|button|caption|cite|code|col|colgroup|del|dfn|em|font|head|html|i|img|input|ins|isindex|kbd|label|legend|li|link|map|meta|noscript|optgroup|option|param|q|s|samp|script|select|small|span|strike|strong|style|sub|sup|table|tbody|td|textarea|tfoot|th|thead|title|tr|tt|u|var)(?=\\s|\\\\|>))",
      "beginCaptures": {
        "1": {
          "name": "punctuation.definition.tag.begin.html"
        },
        "2": {
          "name": "entity.name.tag.inline.any.html"
        }
      },
      "end": "((?: ?/)?>)",
      "endCaptures": {
        "1": {
          "name": "punctuation.definition.tag.end.html"
        }
      },
      "name": "meta.tag.inline.any.html",
      "patterns": [
        {
          "include": "#tag-stuff"
        }
      ]
    },
    "close-element": {
      "begin": "(</?)([a-zA-Z0-9:\\-]+)",
      "beginCaptures": {
        "1": {
          "name": "punctuation.definition.tag.begin.html"
        },
        "2": {
          "name": "entity.name.tag.other.html"
        }
      },
      "end": "(>)",
      "endCaptures": {
        "1": {
          "name": "punctuation.definition.tag.end.html"
        }
      },
      "name": "meta.tag.other.html",
      "patterns": [
        {
          "include": "#tag-stuff"
        }
      ]
    },
    "entities": {
      "patterns": [
        {
          "captures": {
            "1": {
              "name": "punctuation.definition.entity.html"
            },
            "3": {
              "name": "punctuation.definition.entity.html"
            }
          },
          "match": "(&)([a-zA-Z0-9]+|#[0-9]+|#[xX][0-9a-fA-F]+)(;)",
          "name": "constant.character.entity.html"
        },
        {
          "match": "&",
          "name": "invalid.illegal.bad-ampersand.html"
        }
      ]
    },
    "string-double-quoted": {
      "begin": "\"",
      "beginCaptures": {
        "0": {
          "name": "punctuation.definition.string.begin.html"
        }
      },
      "end": "\"",
      "endCaptures": {
        "0": {
          "name": "punctuation.definition.string.end.html"
        }
      },
      "name": "string.quoted.double.html",
      "patterns": [
        {
          "include": "#entities"
        }
      ]
    },
    "tag-generic-attribute": {
      "match": "(?<=[^=])\\b([a-zA-Z0-9:-]+)",
      "name": "entity.other.attribute-name.html"
    },
    "tag-id-attribute": {
      "begin": "\\b(id)\\b\\s*(=)",
      "captures": {
        "1": {
          "name": "entity.other.attribute-name.id.html"
        },
        "2": {
          "name": "punctuation.separator.key-value.html"
        }
      },
      "end": "(?!\\G)(?<='|\"|[^\\s<>/])",
      "name": "meta.attribute-with-value.id.html",
      "patterns": [
        {
          "begin": "\"",
          "beginCaptures": {
            "0": {
              "name": "punctuation.definition.string.begin.html"
            }
          },
          "contentName": "meta.toc-list.id.html",
          "end": "\"",
          "endCaptures": {
            "0": {
              "name": "punctuation.definition.string.end.html"
            }
          },
          "name": "string.quoted.double.html",
          "patterns": [
            {
              "include": "#entities"
            }
          ]
        },
        {
          "begin": "'",
          "beginCaptures": {
            "0": {
              "name": "punctuation.definition.string.begin.html"
            }
          },
          "contentName": "meta.toc-list.id.html",
          "end": "'",
          "endCaptures": {
            "0": {
              "name": "punctuation.definition.string.end.html"
            }
          },
          "name": "string.quoted.single.html",
          "patterns": [
            {
              "include": "#entities"
            }
          ]
        },
        {
          "captures": {
            "0": {
              "name": "meta.toc-list.id.html"
            }
          },
          "match": "(?<==)(?:[^\\s{}<>/'\"]|/(?!>))+",
          "name": "string.unquoted.html"
        }
      ]
    },
    "tag-stuff": {
      "patterns": [
        {
          "include": "#tag-id-attribute"
        },
        {
          "include": "#tag-generic-attribute"
        },
        {
          "include": "#string-double-quoted"
        },
        {
          "include": "#string-expression"
        }
      ]
    }
  }
}<|MERGE_RESOLUTION|>--- conflicted
+++ resolved
@@ -430,7 +430,6 @@
         }
       ]
     },
-<<<<<<< HEAD
     "empty-import-expression": {
       "match": "@(?:[A-z_][A-z_0-9]*\\.)?[A-z_][A-z_0-9]*\\(.*\\)\\s*$",
       "captures": {
@@ -443,8 +442,6 @@
         }
       }
     },
-=======
->>>>>>> 852d924d
     "import-expression": {
       "patterns": [
         {
